﻿// Copyright (c) Microsoft Open Technologies, Inc. All rights reserved. See License.txt in the project root for license information.

using System;
using System.Collections.Generic;
using System.Diagnostics.CodeAnalysis;
using System.Globalization;
using System.IdentityModel.Protocols.WSTrust;
using System.IdentityModel.Selectors;
using System.IdentityModel.Tokens;
using System.Linq;
using System.Security.Claims;

namespace Microsoft.Owin.Security.Jwt
{
    /// <summary>
    /// Signs and validates JSON Web Tokens.
    /// </summary>
    public class JwtFormat : ISecureDataFormat<AuthenticationTicket>
    {
        private const string IssuedAtClaimName = "iat";

        private const string ExpiryClaimName = "exp";

        private const string JwtIdClaimName = "jti";

        private static DateTime _epoch = new DateTime(1970, 1, 1, 0, 0, 0, DateTimeKind.Utc);

        private readonly List<string> _allowedAudiences = new List<string>();

        private readonly Dictionary<string, IIssuerSecurityTokenProvider> _issuerCredentialProviders = new Dictionary<string, IIssuerSecurityTokenProvider>();

        /// <summary>
        /// Initializes a new instance of the <see cref="JwtFormat"/> class.
        /// </summary>
        /// <param name="allowedAudience">The allowed audience for JWTs.</param>
        /// <param name="issuerCredentialProvider">The issuer credential provider.</param>
        /// <exception cref="System.ArgumentNullException">Thrown if the <paramref name="issuerCredentialProvider"/> is null.</exception>
        public JwtFormat(string allowedAudience, IIssuerSecurityTokenProvider issuerCredentialProvider)
        {
            if (string.IsNullOrWhiteSpace(allowedAudience))
            {
                throw new ArgumentNullException("allowedAudience");
            }

            if (issuerCredentialProvider == null)
            {
                throw new ArgumentNullException("issuerCredentialProvider");
            }

            _allowedAudiences.Add(allowedAudience);

            _issuerCredentialProviders.Add(issuerCredentialProvider.Issuer, issuerCredentialProvider);

            ValidateIssuer = true;
        }

        /// <summary>
        /// Initializes a new instance of the <see cref="JwtFormat"/> class.
        /// </summary>
        /// <param name="allowedAudiences">The allowed audience for JWTs.</param>
        /// <param name="issuerCredentialProviders">The issuer credential provider.</param>
        /// <exception cref="System.ArgumentNullException">Thrown if the <paramref name="issuerCredentialProviders"/> is null.</exception>
        public JwtFormat(IEnumerable<string> allowedAudiences, IEnumerable<IIssuerSecurityTokenProvider> issuerCredentialProviders)
        {
            if (allowedAudiences == null)
            {
                throw new ArgumentNullException("allowedAudiences");
            }

            var audiences = new List<string>(allowedAudiences);
            if (!audiences.Any())
            {
                throw new ArgumentOutOfRangeException("allowedAudiences", Properties.Resources.Exception_AudiencesMustBeSpecified);
            }

            _allowedAudiences.AddRange(audiences);

            if (issuerCredentialProviders == null)
            {
                throw new ArgumentNullException("issuerCredentialProviders");
            }

            var credentialProviders = new List<IIssuerSecurityTokenProvider>(issuerCredentialProviders);
            if (!credentialProviders.Any())
            {
                throw new ArgumentOutOfRangeException("issuerCredentialProviders", Properties.Resources.Exception_IssuerCredentialProvidersMustBeSpecified);
            }

            foreach (var issuerCredentialProvider in credentialProviders)
            {
                _issuerCredentialProviders.Add(issuerCredentialProvider.Issuer, issuerCredentialProvider);
            }

            ValidateIssuer = true;
        }

        /// <summary>
        /// Gets or sets a value indicating whether JWT issuers should be validated.
        /// </summary>
        /// <value>
        /// true if the issuer should be validate; otherwise, false.
        /// </value>
        public bool ValidateIssuer { get; set; }

        /// <summary>
        /// Transforms the specified authentication ticket into a JWT.
        /// </summary>
        /// <param name="data">The authentication ticket to transform into a JWT.</param>
        /// <returns></returns>
        public string Protect(AuthenticationTicket data)
        {
            throw new NotImplementedException();
        }

        /// <summary>
        /// Validates the specified JWT and builds an AuthenticationTicket from it.
        /// </summary>
<<<<<<< HEAD
        /// <param name="jwtToken">The JWT token to validate.</param>
        /// <returns>An AuthenticationTicket built from the <paramref name="jwtToken"/></returns>
        /// <exception cref="System.ArgumentNullException">Thrown if the <paramref name="jwtToken"/> is null.</exception>
        /// <exception cref="System.ArgumentOutOfRangeException">Thrown if the <paramref name="jwtToken"/> is not a JWT token.</exception>
        [SuppressMessage("Microsoft.Naming", "CA1725:ParameterNamesShouldMatchBaseDeclaration", MessageId = "0#", Justification = "Already shipped.")]
        public AuthenticationTicket Unprotect(string jwtToken)
=======
        /// <param name="protectedText">The JWT to validate.</param>
        /// <returns>An AuthenticationTicket built from the <paramref name="protectedText"/></returns>
        /// <exception cref="System.ArgumentNullException">Thrown if the <paramref name="protectedText"/> is null.</exception>
        /// <exception cref="System.ArgumentOutOfRangeException">Thrown if the <paramref name="protectedText"/> is not a JWT.</exception>
        public AuthenticationTicket Unprotect(string protectedText)
>>>>>>> 5e4248ec
        {
            if (string.IsNullOrWhiteSpace(protectedText))
            {
                throw new ArgumentNullException("protectedText");
            }

            var handler = new JwtSecurityTokenHandler
            {
                CertificateValidator = X509CertificateValidator.None
            };

            var token = handler.ReadToken(protectedText) as JwtSecurityToken;

            if (token == null)
            {
                throw new ArgumentOutOfRangeException("protectedText", Properties.Resources.Exception_InvalidJwt);
            }

            var validationParameters = new TokenValidationParameters { AllowedAudiences = _allowedAudiences, ValidateIssuer = ValidateIssuer };

            if (ValidateIssuer)
            {
                if (string.IsNullOrWhiteSpace(token.Issuer))
                {
                    throw new ArgumentOutOfRangeException("protectedText", Properties.Resources.Exception_CannotValidateIssuer);
                }

                if (!_issuerCredentialProviders.ContainsKey(token.Issuer))
                {
                    throw new SecurityTokenException(Properties.Resources.Exception_UnknownIssuer);
                }

                validationParameters.ValidIssuers = _issuerCredentialProviders.Keys;
            }

            var signingTokens = new List<SecurityToken>();
            if (ValidateIssuer)
            {
                signingTokens.AddRange(_issuerCredentialProviders[token.Issuer].SecurityTokens);
            }
            else
            {
                foreach (var issuerSecurityTokenProvider in _issuerCredentialProviders)
                {
                    signingTokens.AddRange(issuerSecurityTokenProvider.Value.SecurityTokens);
                }
            }

            validationParameters.SigningTokens = signingTokens;

            ClaimsPrincipal claimsPrincipal = handler.ValidateToken(protectedText, validationParameters);
            var claimsIdentity = (ClaimsIdentity)claimsPrincipal.Identity;

            // Fill out the authenticationExtra issued and expires times if the equivalent claims are in the JWT
            var authenticationExtra = new AuthenticationProperties(new Dictionary<string, string>());
            if (claimsIdentity.Claims.Any(c => c.Type == ExpiryClaimName))
            {
                string expiryClaim = (from c in claimsIdentity.Claims where c.Type == ExpiryClaimName select c.Value).Single();
                authenticationExtra.ExpiresUtc = _epoch.AddSeconds(Convert.ToInt64(expiryClaim, CultureInfo.InvariantCulture));
            }

            if (claimsIdentity.Claims.Any(c => c.Type == IssuedAtClaimName))
            {
                string issued = (from c in claimsIdentity.Claims where c.Type == IssuedAtClaimName select c.Value).Single();
                authenticationExtra.IssuedUtc = _epoch.AddSeconds(Convert.ToInt64(issued, CultureInfo.InvariantCulture));
            }

            // Finally, create a new ClaimsIdentity so the auth type is JWT rather than Federated.
            var returnedIdentity = new ClaimsIdentity(claimsIdentity.Claims, "JWT");

            return new AuthenticationTicket(returnedIdentity, authenticationExtra);
        }
    }
}<|MERGE_RESOLUTION|>--- conflicted
+++ resolved
@@ -2,9 +2,7 @@
 
 using System;
 using System.Collections.Generic;
-using System.Diagnostics.CodeAnalysis;
 using System.Globalization;
-using System.IdentityModel.Protocols.WSTrust;
 using System.IdentityModel.Selectors;
 using System.IdentityModel.Tokens;
 using System.Linq;
@@ -115,20 +113,11 @@
         /// <summary>
         /// Validates the specified JWT and builds an AuthenticationTicket from it.
         /// </summary>
-<<<<<<< HEAD
-        /// <param name="jwtToken">The JWT token to validate.</param>
-        /// <returns>An AuthenticationTicket built from the <paramref name="jwtToken"/></returns>
-        /// <exception cref="System.ArgumentNullException">Thrown if the <paramref name="jwtToken"/> is null.</exception>
-        /// <exception cref="System.ArgumentOutOfRangeException">Thrown if the <paramref name="jwtToken"/> is not a JWT token.</exception>
-        [SuppressMessage("Microsoft.Naming", "CA1725:ParameterNamesShouldMatchBaseDeclaration", MessageId = "0#", Justification = "Already shipped.")]
-        public AuthenticationTicket Unprotect(string jwtToken)
-=======
         /// <param name="protectedText">The JWT to validate.</param>
         /// <returns>An AuthenticationTicket built from the <paramref name="protectedText"/></returns>
         /// <exception cref="System.ArgumentNullException">Thrown if the <paramref name="protectedText"/> is null.</exception>
         /// <exception cref="System.ArgumentOutOfRangeException">Thrown if the <paramref name="protectedText"/> is not a JWT.</exception>
         public AuthenticationTicket Unprotect(string protectedText)
->>>>>>> 5e4248ec
         {
             if (string.IsNullOrWhiteSpace(protectedText))
             {
