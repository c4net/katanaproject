--- conflicted
+++ resolved
@@ -155,14 +155,7 @@
                 context.Builder.Run(context.App);
             }
 
-<<<<<<< HEAD
-            context.App = context.Builder.Build();
-            context.App = context.Builder.BuildNew<object>(builder => builder
-                .UseType<Encapsulate>(context.Output)
-                .Run(context.App));
-=======
 			context.App = context.Builder.Build();
->>>>>>> 486788fd
         }
 
         private IDisposable StartServer(StartContext context)
