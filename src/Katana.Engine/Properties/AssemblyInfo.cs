// <copyright file="AssemblyInfo.cs" company="Katana contributors">
//   Copyright 2011-2012 Katana contributors
// </copyright>
// 
// Licensed under the Apache License, Version 2.0 (the "License");
// you may not use this file except in compliance with the License.
// You may obtain a copy of the License at
// 
//     http://www.apache.org/licenses/LICENSE-2.0
// 
// Unless required by applicable law or agreed to in writing, software
// distributed under the License is distributed on an "AS IS" BASIS,
// WITHOUT WARRANTIES OR CONDITIONS OF ANY KIND, either express or implied.
// See the License for the specific language governing permissions and
// limitations under the License.

using System;
using System.Reflection;
using System.Runtime.InteropServices;

// General Information about an assembly is controlled through the following 
// set of attributes. Change these attribute values to modify the information
// associated with an assembly.

[assembly: AssemblyTitle("Katana.Engine")]
[assembly: AssemblyDescription("")]
[assembly: AssemblyConfiguration("")]
[assembly: AssemblyCulture("")]

// Setting ComVisible to false makes the types in this assembly not visible 
// to COM components.  If you need to access a type in this assembly from 
// COM, set the ComVisible attribute to true on that type.

[assembly: ComVisible(false)]

// The following GUID is for the ID of the typelib if this project is exposed to COM

[assembly: Guid("c25b7dd4-6d45-4186-8a2d-0946f3f07af1")]

<<<<<<< HEAD
// Version information for an assembly consists of the following four values:
//
//      Major Version
//      Minor Version 
//      Build Number
//      Revision
//
// You can specify all the values or you can default the Build and Revision Numbers 
// by using the '*' as shown below:
// [assembly: AssemblyVersion("0.9")]

[assembly: AssemblyVersion("0.9")]
[assembly: AssemblyFileVersion("0.9")]
[assembly: CLSCompliant(false)]
=======
[assembly: CLSCompliant(true)]
>>>>>>> 20c0034a
<|MERGE_RESOLUTION|>--- conflicted
+++ resolved
@@ -37,21 +37,4 @@
 
 [assembly: Guid("c25b7dd4-6d45-4186-8a2d-0946f3f07af1")]
 
-<<<<<<< HEAD
-// Version information for an assembly consists of the following four values:
-//
-//      Major Version
-//      Minor Version 
-//      Build Number
-//      Revision
-//
-// You can specify all the values or you can default the Build and Revision Numbers 
-// by using the '*' as shown below:
-// [assembly: AssemblyVersion("0.9")]
-
-[assembly: AssemblyVersion("0.9")]
-[assembly: AssemblyFileVersion("0.9")]
-[assembly: CLSCompliant(false)]
-=======
-[assembly: CLSCompliant(true)]
->>>>>>> 20c0034a
+[assembly: CLSCompliant(false)]