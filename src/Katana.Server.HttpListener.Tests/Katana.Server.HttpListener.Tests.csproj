--- conflicted
+++ resolved
@@ -1,219 +1,113 @@
-<<<<<<< HEAD
-﻿<?xml version="1.0" encoding="utf-8"?>
-<Project ToolsVersion="4.0" DefaultTargets="Build" xmlns="http://schemas.microsoft.com/developer/msbuild/2003">
-  <PropertyGroup>
-    <Configuration Condition=" '$(Configuration)' == '' ">Debug</Configuration>
-    <Platform Condition=" '$(Platform)' == '' ">AnyCPU</Platform>
-    <ProjectGuid>{A8FB7DCB-3370-4D2F-B41A-63C89D281A51}</ProjectGuid>
-    <OutputType>Library</OutputType>
-    <AppDesignerFolder>Properties</AppDesignerFolder>
-    <RootNamespace>Katana.Server.HttpListener.Tests</RootNamespace>
-    <AssemblyName>Katana.Server.HttpListener.Tests</AssemblyName>
-    <TargetFrameworkVersion>v4.5</TargetFrameworkVersion>
-    <FileAlignment>512</FileAlignment>
-    <ProjectTypeGuids>{3AC096D0-A1C2-E12C-1390-A8335801FDAB};{FAE04EC0-301F-11D3-BF4B-00C04F79EFBC}</ProjectTypeGuids>
-    <VisualStudioVersion Condition="'$(VisualStudioVersion)' == ''">10.0</VisualStudioVersion>
-    <VSToolsPath Condition="'$(VSToolsPath)' == ''">$(MSBuildExtensionsPath32)\Microsoft\VisualStudio\v$(VisualStudioVersion)</VSToolsPath>
-    <ReferencePath>$(ProgramFiles)\Common Files\microsoft shared\VSTT\$(VisualStudioVersion)\UITestExtensionPackages</ReferencePath>
-    <IsCodedUITest>False</IsCodedUITest>
-    <TestProjectType>UnitTest</TestProjectType>
-    <SolutionDir Condition="$(SolutionDir) == '' Or $(SolutionDir) == '*Undefined*'">..\..\</SolutionDir>
-    <RestorePackages>true</RestorePackages>
-  </PropertyGroup>
-  <PropertyGroup Condition=" '$(Configuration)|$(Platform)' == 'Debug|AnyCPU' ">
-    <DebugSymbols>true</DebugSymbols>
-    <DebugType>full</DebugType>
-    <Optimize>false</Optimize>
-    <OutputPath>bin\Debug\</OutputPath>
-    <DefineConstants>DEBUG;TRACE</DefineConstants>
-    <ErrorReport>prompt</ErrorReport>
-    <WarningLevel>4</WarningLevel>
-  </PropertyGroup>
-  <PropertyGroup Condition=" '$(Configuration)|$(Platform)' == 'Release|AnyCPU' ">
-    <DebugType>pdbonly</DebugType>
-    <Optimize>true</Optimize>
-    <OutputPath>bin\Release\</OutputPath>
-    <DefineConstants>TRACE</DefineConstants>
-    <ErrorReport>prompt</ErrorReport>
-    <WarningLevel>4</WarningLevel>
-  </PropertyGroup>
-  <ItemGroup>
-    <Reference Include="nunit.framework">
-      <HintPath>..\..\packages\NUnit.2.6.0.12054\lib\nunit.framework.dll</HintPath>
-    </Reference>
-    <Reference Include="Owin">
-      <HintPath>..\..\packages\Owin.0.12\lib\net40\Owin.dll</HintPath>
-    </Reference>
-    <Reference Include="System" />
-    <Reference Include="System.Net.Http" />
-    <Reference Include="System.Net.Http.WebRequest" />
-    <Reference Include="xunit, Version=1.9.1.1600, Culture=neutral, PublicKeyToken=8d05b1bb7a6fdb6c, processorArchitecture=MSIL">
-      <SpecificVersion>False</SpecificVersion>
-      <HintPath>..\..\packages\xunit.1.9.1\lib\net20\xunit.dll</HintPath>
-    </Reference>
-  </ItemGroup>
-  <Choose>
-    <When Condition="('$(VisualStudioVersion)' == '10.0' or '$(VisualStudioVersion)' == '') and '$(TargetFrameworkVersion)' == 'v3.5'">
-      <ItemGroup>
-        <Reference Include="Microsoft.VisualStudio.QualityTools.UnitTestFramework, Version=10.1.0.0, Culture=neutral, PublicKeyToken=b03f5f7f11d50a3a, processorArchitecture=MSIL" />
-      </ItemGroup>
-    </When>
-    <Otherwise>
-      <ItemGroup>
-        <Reference Include="Microsoft.VisualStudio.QualityTools.UnitTestFramework" />
-      </ItemGroup>
-    </Otherwise>
-  </Choose>
-  <ItemGroup>
-    <Compile Include="App_Packages\TaskHelpers.Sources.0.1\TaskHelpers.cs" />
-    <Compile Include="App_Packages\TaskHelpers.Sources.0.1\TaskHelpersExtensions.cs" />
-    <Compile Include="OwinHttpListenerRequestTests.cs" />
-    <Compile Include="OwinHttpListenerTests.cs" />
-    <Compile Include="OwinWebSocketTests.cs" />
-    <Compile Include="Properties\AssemblyInfo.cs" />
-    <Compile Include="OwinHttpListenerResponseTests.cs" />
-  </ItemGroup>
-  <ItemGroup>
-    <ProjectReference Include="..\Katana.Server.HttpListenerWrapper\Katana.Server.HttpListener.csproj">
-      <Project>{452c45c7-57a5-4161-bf7d-c1cd5ad4bb84}</Project>
-      <Name>Katana.Server.HttpListener</Name>
-    </ProjectReference>
-  </ItemGroup>
-  <ItemGroup>
-    <None Include="packages.config" />
-  </ItemGroup>
-  <Choose>
-    <When Condition="'$(VisualStudioVersion)' == '10.0' And '$(IsCodedUITest)' == 'True'">
-      <ItemGroup>
-        <Reference Include="Microsoft.VisualStudio.QualityTools.CodedUITestFramework, Version=10.0.0.0, Culture=neutral, PublicKeyToken=b03f5f7f11d50a3a, processorArchitecture=MSIL">
-          <Private>False</Private>
-        </Reference>
-        <Reference Include="Microsoft.VisualStudio.TestTools.UITest.Common, Version=10.0.0.0, Culture=neutral, PublicKeyToken=b03f5f7f11d50a3a, processorArchitecture=MSIL">
-          <Private>False</Private>
-        </Reference>
-        <Reference Include="Microsoft.VisualStudio.TestTools.UITest.Extension, Version=10.0.0.0, Culture=neutral, PublicKeyToken=b03f5f7f11d50a3a, processorArchitecture=MSIL">
-          <Private>False</Private>
-        </Reference>
-        <Reference Include="Microsoft.VisualStudio.TestTools.UITesting, Version=10.0.0.0, Culture=neutral, PublicKeyToken=b03f5f7f11d50a3a, processorArchitecture=MSIL">
-          <Private>False</Private>
-        </Reference>
-      </ItemGroup>
-    </When>
-  </Choose>
-  <Import Project="$(VSToolsPath)\TeamTest\Microsoft.TestTools.targets" Condition="Exists('$(VSToolsPath)\TeamTest\Microsoft.TestTools.targets')" />
-  <Import Project="$(MSBuildToolsPath)\Microsoft.CSharp.targets" />
-  <Import Project="$(SolutionDir)\.nuget\nuget.targets" />
-=======
-﻿<?xml version="1.0" encoding="utf-8"?>
-<Project ToolsVersion="4.0" DefaultTargets="Build" xmlns="http://schemas.microsoft.com/developer/msbuild/2003">
-  <PropertyGroup>
-    <Configuration Condition=" '$(Configuration)' == '' ">Debug</Configuration>
-    <Platform Condition=" '$(Platform)' == '' ">AnyCPU</Platform>
-    <ProjectGuid>{A8FB7DCB-3370-4D2F-B41A-63C89D281A51}</ProjectGuid>
-    <OutputType>Library</OutputType>
-    <AppDesignerFolder>Properties</AppDesignerFolder>
-    <RootNamespace>Katana.Server.HttpListener.Tests</RootNamespace>
-    <AssemblyName>Katana.Server.HttpListener.Tests</AssemblyName>
-    <TargetFrameworkVersion>v4.5</TargetFrameworkVersion>
-    <FileAlignment>512</FileAlignment>
-    <ProjectTypeGuids>{3AC096D0-A1C2-E12C-1390-A8335801FDAB};{FAE04EC0-301F-11D3-BF4B-00C04F79EFBC}</ProjectTypeGuids>
-    <VisualStudioVersion Condition="'$(VisualStudioVersion)' == ''">10.0</VisualStudioVersion>
-    <VSToolsPath Condition="'$(VSToolsPath)' == ''">$(MSBuildExtensionsPath32)\Microsoft\VisualStudio\v$(VisualStudioVersion)</VSToolsPath>
-    <ReferencePath>$(ProgramFiles)\Common Files\microsoft shared\VSTT\$(VisualStudioVersion)\UITestExtensionPackages</ReferencePath>
-    <IsCodedUITest>False</IsCodedUITest>
-    <TestProjectType>UnitTest</TestProjectType>
-    <SolutionDir Condition="$(SolutionDir) == '' Or $(SolutionDir) == '*Undefined*'">..\..\</SolutionDir>
-    <RestorePackages>true</RestorePackages>
-  </PropertyGroup>
-  <PropertyGroup Condition=" '$(Configuration)|$(Platform)' == 'Debug|AnyCPU' ">
-    <DebugSymbols>true</DebugSymbols>
-    <DebugType>full</DebugType>
-    <Optimize>false</Optimize>
-    <OutputPath>bin\Debug\</OutputPath>
-    <DefineConstants>DEBUG;TRACE</DefineConstants>
-    <ErrorReport>prompt</ErrorReport>
-    <WarningLevel>4</WarningLevel>
-  </PropertyGroup>
-  <PropertyGroup Condition=" '$(Configuration)|$(Platform)' == 'Release|AnyCPU' ">
-    <DebugType>pdbonly</DebugType>
-    <Optimize>true</Optimize>
-    <OutputPath>bin\Release\</OutputPath>
-    <DefineConstants>TRACE</DefineConstants>
-    <ErrorReport>prompt</ErrorReport>
-    <WarningLevel>4</WarningLevel>
-  </PropertyGroup>
-  <ItemGroup>
-    <Reference Include="nunit.framework">
-      <HintPath>..\..\packages\NUnit.2.6.0.12054\lib\nunit.framework.dll</HintPath>
-    </Reference>
-    <Reference Include="Owin, Version=0.14.0.0, Culture=neutral, PublicKeyToken=f585506a2da1fef4, processorArchitecture=MSIL">
-      <SpecificVersion>False</SpecificVersion>
-      <HintPath>..\..\packages\Owin.0.14\lib\net40\Owin.dll</HintPath>
-    </Reference>
-    <Reference Include="System" />
-    <Reference Include="System.Net.Http" />
-    <Reference Include="System.Net.Http.WebRequest" />
-    <Reference Include="xunit, Version=1.9.1.1600, Culture=neutral, PublicKeyToken=8d05b1bb7a6fdb6c, processorArchitecture=MSIL">
-      <SpecificVersion>False</SpecificVersion>
-      <HintPath>..\..\packages\xunit.1.9.1\lib\net20\xunit.dll</HintPath>
-    </Reference>
-  </ItemGroup>
-  <Choose>
-    <When Condition="('$(VisualStudioVersion)' == '10.0' or '$(VisualStudioVersion)' == '') and '$(TargetFrameworkVersion)' == 'v3.5'">
-      <ItemGroup>
-        <Reference Include="Microsoft.VisualStudio.QualityTools.UnitTestFramework, Version=10.1.0.0, Culture=neutral, PublicKeyToken=b03f5f7f11d50a3a, processorArchitecture=MSIL" />
-      </ItemGroup>
-    </When>
-    <Otherwise>
-      <ItemGroup>
-        <Reference Include="Microsoft.VisualStudio.QualityTools.UnitTestFramework" />
-      </ItemGroup>
-    </Otherwise>
-  </Choose>
-  <ItemGroup>
-    <Compile Include="App_Packages\TaskHelpers.Sources.0.1\TaskHelpers.cs" />
-    <Compile Include="App_Packages\TaskHelpers.Sources.0.1\TaskHelpersExtensions.cs" />
-    <Compile Include="OwinHttpListenerRequestTests.cs" />
-    <Compile Include="OwinHttpListenerTests.cs" />
-    <Compile Include="Properties\AssemblyInfo.cs" />
-    <Compile Include="OwinHttpListenerResponseTests.cs" />
-  </ItemGroup>
-  <ItemGroup>
-    <ProjectReference Include="..\Katana.Server.HttpListenerWrapper\Katana.Server.HttpListener.csproj">
-      <Project>{452c45c7-57a5-4161-bf7d-c1cd5ad4bb84}</Project>
-      <Name>Katana.Server.HttpListener</Name>
-    </ProjectReference>
-  </ItemGroup>
-  <ItemGroup>
-    <None Include="packages.config" />
-  </ItemGroup>
-  <Choose>
-    <When Condition="'$(VisualStudioVersion)' == '10.0' And '$(IsCodedUITest)' == 'True'">
-      <ItemGroup>
-        <Reference Include="Microsoft.VisualStudio.QualityTools.CodedUITestFramework, Version=10.0.0.0, Culture=neutral, PublicKeyToken=b03f5f7f11d50a3a, processorArchitecture=MSIL">
-          <Private>False</Private>
-        </Reference>
-        <Reference Include="Microsoft.VisualStudio.TestTools.UITest.Common, Version=10.0.0.0, Culture=neutral, PublicKeyToken=b03f5f7f11d50a3a, processorArchitecture=MSIL">
-          <Private>False</Private>
-        </Reference>
-        <Reference Include="Microsoft.VisualStudio.TestTools.UITest.Extension, Version=10.0.0.0, Culture=neutral, PublicKeyToken=b03f5f7f11d50a3a, processorArchitecture=MSIL">
-          <Private>False</Private>
-        </Reference>
-        <Reference Include="Microsoft.VisualStudio.TestTools.UITesting, Version=10.0.0.0, Culture=neutral, PublicKeyToken=b03f5f7f11d50a3a, processorArchitecture=MSIL">
-          <Private>False</Private>
-        </Reference>
-      </ItemGroup>
-    </When>
-  </Choose>
-  <Import Project="$(VSToolsPath)\TeamTest\Microsoft.TestTools.targets" Condition="Exists('$(VSToolsPath)\TeamTest\Microsoft.TestTools.targets')" />
-  <Import Project="$(MSBuildToolsPath)\Microsoft.CSharp.targets" />
-  <Import Project="$(SolutionDir)\.nuget\nuget.targets" />
->>>>>>> 93013fda
-  <!-- To modify your build process, add your task inside one of the targets below and uncomment it. 
-       Other similar extension points exist, see Microsoft.Common.targets.
-  <Target Name="BeforeBuild">
-  </Target>
-  <Target Name="AfterBuild">
-  </Target>
-  -->
+﻿<?xml version="1.0" encoding="utf-8"?>
+<Project ToolsVersion="4.0" DefaultTargets="Build" xmlns="http://schemas.microsoft.com/developer/msbuild/2003">
+  <PropertyGroup>
+    <Configuration Condition=" '$(Configuration)' == '' ">Debug</Configuration>
+    <Platform Condition=" '$(Platform)' == '' ">AnyCPU</Platform>
+    <ProjectGuid>{A8FB7DCB-3370-4D2F-B41A-63C89D281A51}</ProjectGuid>
+    <OutputType>Library</OutputType>
+    <AppDesignerFolder>Properties</AppDesignerFolder>
+    <RootNamespace>Katana.Server.HttpListener.Tests</RootNamespace>
+    <AssemblyName>Katana.Server.HttpListener.Tests</AssemblyName>
+    <TargetFrameworkVersion>v4.5</TargetFrameworkVersion>
+    <FileAlignment>512</FileAlignment>
+    <ProjectTypeGuids>{3AC096D0-A1C2-E12C-1390-A8335801FDAB};{FAE04EC0-301F-11D3-BF4B-00C04F79EFBC}</ProjectTypeGuids>
+    <VisualStudioVersion Condition="'$(VisualStudioVersion)' == ''">10.0</VisualStudioVersion>
+    <VSToolsPath Condition="'$(VSToolsPath)' == ''">$(MSBuildExtensionsPath32)\Microsoft\VisualStudio\v$(VisualStudioVersion)</VSToolsPath>
+    <ReferencePath>$(ProgramFiles)\Common Files\microsoft shared\VSTT\$(VisualStudioVersion)\UITestExtensionPackages</ReferencePath>
+    <IsCodedUITest>False</IsCodedUITest>
+    <TestProjectType>UnitTest</TestProjectType>
+    <SolutionDir Condition="$(SolutionDir) == '' Or $(SolutionDir) == '*Undefined*'">..\..\</SolutionDir>
+    <RestorePackages>true</RestorePackages>
+  </PropertyGroup>
+  <PropertyGroup Condition=" '$(Configuration)|$(Platform)' == 'Debug|AnyCPU' ">
+    <DebugSymbols>true</DebugSymbols>
+    <DebugType>full</DebugType>
+    <Optimize>false</Optimize>
+    <OutputPath>bin\Debug\</OutputPath>
+    <DefineConstants>DEBUG;TRACE</DefineConstants>
+    <ErrorReport>prompt</ErrorReport>
+    <WarningLevel>4</WarningLevel>
+  </PropertyGroup>
+  <PropertyGroup Condition=" '$(Configuration)|$(Platform)' == 'Release|AnyCPU' ">
+    <DebugType>pdbonly</DebugType>
+    <Optimize>true</Optimize>
+    <OutputPath>bin\Release\</OutputPath>
+    <DefineConstants>TRACE</DefineConstants>
+    <ErrorReport>prompt</ErrorReport>
+    <WarningLevel>4</WarningLevel>
+  </PropertyGroup>
+  <ItemGroup>
+    <Reference Include="nunit.framework">
+      <HintPath>..\..\packages\NUnit.2.6.0.12054\lib\nunit.framework.dll</HintPath>
+    </Reference>
+    <Reference Include="Owin, Version=0.14.0.0, Culture=neutral, PublicKeyToken=f585506a2da1fef4, processorArchitecture=MSIL">
+      <SpecificVersion>False</SpecificVersion>
+      <HintPath>..\..\packages\Owin.0.14\lib\net40\Owin.dll</HintPath>
+    </Reference>
+    <Reference Include="System" />
+    <Reference Include="System.Net.Http" />
+    <Reference Include="System.Net.Http.WebRequest" />
+    <Reference Include="xunit, Version=1.9.1.1600, Culture=neutral, PublicKeyToken=8d05b1bb7a6fdb6c, processorArchitecture=MSIL">
+      <SpecificVersion>False</SpecificVersion>
+      <HintPath>..\..\packages\xunit.1.9.1\lib\net20\xunit.dll</HintPath>
+    </Reference>
+  </ItemGroup>
+  <Choose>
+    <When Condition="('$(VisualStudioVersion)' == '10.0' or '$(VisualStudioVersion)' == '') and '$(TargetFrameworkVersion)' == 'v3.5'">
+      <ItemGroup>
+        <Reference Include="Microsoft.VisualStudio.QualityTools.UnitTestFramework, Version=10.1.0.0, Culture=neutral, PublicKeyToken=b03f5f7f11d50a3a, processorArchitecture=MSIL" />
+      </ItemGroup>
+    </When>
+    <Otherwise>
+      <ItemGroup>
+        <Reference Include="Microsoft.VisualStudio.QualityTools.UnitTestFramework" />
+      </ItemGroup>
+    </Otherwise>
+  </Choose>
+  <ItemGroup>
+    <Compile Include="App_Packages\TaskHelpers.Sources.0.1\TaskHelpers.cs" />
+    <Compile Include="App_Packages\TaskHelpers.Sources.0.1\TaskHelpersExtensions.cs" />
+    <Compile Include="OwinHttpListenerRequestTests.cs" />
+    <Compile Include="OwinHttpListenerTests.cs" />
+    <Compile Include="Properties\AssemblyInfo.cs" />
+    <Compile Include="OwinHttpListenerResponseTests.cs" />
+    <Compile Include="OwinWebSocketTests.cs" />
+  </ItemGroup>
+  <ItemGroup>
+    <ProjectReference Include="..\Katana.Server.HttpListenerWrapper\Katana.Server.HttpListener.csproj">
+      <Project>{452c45c7-57a5-4161-bf7d-c1cd5ad4bb84}</Project>
+      <Name>Katana.Server.HttpListener</Name>
+    </ProjectReference>
+  </ItemGroup>
+  <ItemGroup>
+    <None Include="packages.config" />
+  </ItemGroup>
+  <Choose>
+    <When Condition="'$(VisualStudioVersion)' == '10.0' And '$(IsCodedUITest)' == 'True'">
+      <ItemGroup>
+        <Reference Include="Microsoft.VisualStudio.QualityTools.CodedUITestFramework, Version=10.0.0.0, Culture=neutral, PublicKeyToken=b03f5f7f11d50a3a, processorArchitecture=MSIL">
+          <Private>False</Private>
+        </Reference>
+        <Reference Include="Microsoft.VisualStudio.TestTools.UITest.Common, Version=10.0.0.0, Culture=neutral, PublicKeyToken=b03f5f7f11d50a3a, processorArchitecture=MSIL">
+          <Private>False</Private>
+        </Reference>
+        <Reference Include="Microsoft.VisualStudio.TestTools.UITest.Extension, Version=10.0.0.0, Culture=neutral, PublicKeyToken=b03f5f7f11d50a3a, processorArchitecture=MSIL">
+          <Private>False</Private>
+        </Reference>
+        <Reference Include="Microsoft.VisualStudio.TestTools.UITesting, Version=10.0.0.0, Culture=neutral, PublicKeyToken=b03f5f7f11d50a3a, processorArchitecture=MSIL">
+          <Private>False</Private>
+        </Reference>
+      </ItemGroup>
+    </When>
+  </Choose>
+  <Import Project="$(VSToolsPath)\TeamTest\Microsoft.TestTools.targets" Condition="Exists('$(VSToolsPath)\TeamTest\Microsoft.TestTools.targets')" />
+  <Import Project="$(MSBuildToolsPath)\Microsoft.CSharp.targets" />
+  <Import Project="$(SolutionDir)\.nuget\nuget.targets" />
+  <!-- To modify your build process, add your task inside one of the targets below and uncomment it. 
+       Other similar extension points exist, see Microsoft.Common.targets.
+  <Target Name="BeforeBuild">
+  </Target>
+  <Target Name="AfterBuild">
+  </Target>
+  -->
 </Project>